export const ENDPOINTS = {
  // Authentication
  AUTH: {
    LOGIN: '/api/v1/auth/login',
    REGISTER: '/api/v1/auth/register',
    ME: '/api/v1/auth/profile',
    LOGOUT: '/api/v1/auth/logout',
    REFRESH: '/api/v1/auth/refresh',
  },

  // Jobs
  JOBS: {
<<<<<<< HEAD
    LIST: '/jobs',
    GET: (id) => `/jobs/${id}`,
    CREATE: '/jobs',
    UPDATE: (id) => `/jobs/${id}`,
    DELETE: (id) => `/jobs/${id}`,
  },

  // Candidates
  CANDIDATES: {
    LIST: '/candidates',
    GET: (id) => `/candidates/${id}`,
    CREATE: '/candidates',
    UPDATE: (id) => `/candidates/${id}`,
    DELETE: (id) => `/candidates/${id}`,
  },

=======
    LIST: '/api/jobs',
    RECENT: '/api/recent-jobs',
    BY_ID: (id) => `/api/jobs/${id}`,
    STATS: '/api/jobs/stats/summary',
    CREATE: '/api/jobs',
    UPDATE: (id) => `/api/jobs/${id}`,
  },

  // Workflows
  WORKFLOWS: {
    RUN: '/api/v1/workflows/run',
    TEST: '/api/v1/workflows/test-no-auth',
  },

  // Health
  HEALTH: {
    BASIC: '/health',
    DATABASE: '/health/db',
    DETAILED: '/health/detailed',
  }
>>>>>>> 490bea2e
};<|MERGE_RESOLUTION|>--- conflicted
+++ resolved
@@ -8,45 +8,4 @@
     REFRESH: '/api/v1/auth/refresh',
   },
 
-  // Jobs
-  JOBS: {
-<<<<<<< HEAD
-    LIST: '/jobs',
-    GET: (id) => `/jobs/${id}`,
-    CREATE: '/jobs',
-    UPDATE: (id) => `/jobs/${id}`,
-    DELETE: (id) => `/jobs/${id}`,
-  },
-
-  // Candidates
-  CANDIDATES: {
-    LIST: '/candidates',
-    GET: (id) => `/candidates/${id}`,
-    CREATE: '/candidates',
-    UPDATE: (id) => `/candidates/${id}`,
-    DELETE: (id) => `/candidates/${id}`,
-  },
-
-=======
-    LIST: '/api/jobs',
-    RECENT: '/api/recent-jobs',
-    BY_ID: (id) => `/api/jobs/${id}`,
-    STATS: '/api/jobs/stats/summary',
-    CREATE: '/api/jobs',
-    UPDATE: (id) => `/api/jobs/${id}`,
-  },
-
-  // Workflows
-  WORKFLOWS: {
-    RUN: '/api/v1/workflows/run',
-    TEST: '/api/v1/workflows/test-no-auth',
-  },
-
-  // Health
-  HEALTH: {
-    BASIC: '/health',
-    DATABASE: '/health/db',
-    DETAILED: '/health/detailed',
-  }
->>>>>>> 490bea2e
 };