const axios = require('axios');

async function fetchJobs(agentEndpoint, keywords) {
    try {
        const base = process.env.SERVICES_BASE_URL;
        // Normalize join (avoid double slashes)
        const url = `${String(base).replace(/\/$/, '')}/${String(agentEndpoint).replace(/^\//, '')}`;
        console.log(`Fetching jobs from: ${url}`);
<<<<<<< HEAD
        const response = await axios.get(
            url,
            { keywords }
        );
        console.log("🚀 ~ fetchJobs ~ response:", response)
=======
        const response = await axios.get(url, {
            params: { keywords },
            timeout: 15000,
        });
        console.log("🚀 ~ fetchJobs ~ response:", response.data)
>>>>>>> 6887cf14
        console.log(`${agentEndpoint} Agent found ${response.data.jobs.length} jobs`);
        return response.data.jobs;
    } catch (error) {
        console.error(`${agentEndpoint} Agent error:`, error?.response?.data || error.message);
        return [];
    }
}

module.exports = fetchJobs;
<|MERGE_RESOLUTION|>--- conflicted
+++ resolved
@@ -1,30 +1,22 @@
-const axios = require('axios');
-
-async function fetchJobs(agentEndpoint, keywords) {
-    try {
-        const base = process.env.SERVICES_BASE_URL;
-        // Normalize join (avoid double slashes)
-        const url = `${String(base).replace(/\/$/, '')}/${String(agentEndpoint).replace(/^\//, '')}`;
-        console.log(`Fetching jobs from: ${url}`);
-<<<<<<< HEAD
-        const response = await axios.get(
-            url,
-            { keywords }
-        );
-        console.log("🚀 ~ fetchJobs ~ response:", response)
-=======
-        const response = await axios.get(url, {
-            params: { keywords },
-            timeout: 15000,
-        });
-        console.log("🚀 ~ fetchJobs ~ response:", response.data)
->>>>>>> 6887cf14
-        console.log(`${agentEndpoint} Agent found ${response.data.jobs.length} jobs`);
-        return response.data.jobs;
-    } catch (error) {
-        console.error(`${agentEndpoint} Agent error:`, error?.response?.data || error.message);
-        return [];
-    }
-}
-
-module.exports = fetchJobs;
+const axios = require('axios');
+
+async function fetchJobs(agentEndpoint, keywords) {
+    try {
+        const base = process.env.SERVICES_BASE_URL;
+        // Normalize join (avoid double slashes)
+        const url = `${String(base).replace(/\/$/, '')}/${String(agentEndpoint).replace(/^\//, '')}`;
+        console.log(`Fetching jobs from: ${url}`);
+        const response = await axios.get(url, {
+            params: { keywords },
+            timeout: 15000,
+        });
+        console.log("🚀 ~ fetchJobs ~ response:", response.data)
+        console.log(`${agentEndpoint} Agent found ${response.data.jobs.length} jobs`);
+        return response.data.jobs;
+    } catch (error) {
+        console.error(`${agentEndpoint} Agent error:`, error?.response?.data || error.message);
+        return [];
+    }
+}
+
+module.exports = fetchJobs;