require('dotenv').config();
const app = require('./app');
<<<<<<< HEAD
const { connectDB } = require('./config/database');
=======
const { startCronJobs } = require('./services/agentCron');
>>>>>>> 0818b181

const PORT = process.env.PORT || 3000;

// Connect to database
connectDB();

app.listen(PORT, () => {
<<<<<<< HEAD
    console.log(`🚀 Server running on port ${PORT}`);
    console.log(`🌍 Environment: ${process.env.NODE_ENV || 'development'}`);
    console.log(`🔗 Frontend URL: ${process.env.FRONTEND_URL || 'http://localhost:5173'}`);
=======
    console.log(`Server running on port ${PORT}`);

    // Initialize and start all scheduled cron jobs for the application.
    startCronJobs();
>>>>>>> 0818b181
});
<|MERGE_RESOLUTION|>--- conflicted
+++ resolved
@@ -1,25 +1,20 @@
-require('dotenv').config();
-const app = require('./app');
-<<<<<<< HEAD
-const { connectDB } = require('./config/database');
-=======
-const { startCronJobs } = require('./services/agentCron');
->>>>>>> 0818b181
-
-const PORT = process.env.PORT || 3000;
-
-// Connect to database
-connectDB();
-
-app.listen(PORT, () => {
-<<<<<<< HEAD
-    console.log(`🚀 Server running on port ${PORT}`);
-    console.log(`🌍 Environment: ${process.env.NODE_ENV || 'development'}`);
-    console.log(`🔗 Frontend URL: ${process.env.FRONTEND_URL || 'http://localhost:5173'}`);
-=======
-    console.log(`Server running on port ${PORT}`);
-
-    // Initialize and start all scheduled cron jobs for the application.
-    startCronJobs();
->>>>>>> 0818b181
-});
+require('dotenv').config();
+const app = require('./app');
+const { startCronJobs } = require('./services/agentCron');
+
+const { connectDB } = require('./config/database');
+
+const PORT = process.env.PORT || 3000;
+
+// Connect to database
+connectDB();
+
+app.listen(PORT, () => {
+    console.log(`🚀 Server running on port ${PORT}`);
+    console.log(`🌍 Environment: ${process.env.NODE_ENV || 'development'}`);
+    console.log(`🔗 Frontend URL: ${process.env.FRONTEND_URL || 'http://localhost:5173'}`);
+    console.log(`Server running on port ${PORT}`);
+
+    // Initialize and start all scheduled cron jobs for the application.
+    startCronJobs();
+});