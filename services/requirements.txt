# FastAPI and server
fastapi
uvicorn[standard]

# Database
motor
pymongo

# Authentication & Security
python-jose[cryptography]
passlib[bcrypt]
python-multipart

# HTTP requests
httpx
requests
<<<<<<< HEAD
python-dotenv
playwright
spacy
tenacity
httpx
feedparser
serpapi
google-search-results 
bs4
=======

# Environment & Configuration
python-dotenv
pydantic
pydantic-settings

# Task scheduling
apscheduler

# LangGraph for agent orchestration
langgraph
langchain-core

# Data validation
email-validator

# Web scraping and parsing
beautifulsoup4
selenium
google-search-results  # SerpAPI
lxml

# AI/ML and language processing
openai
langchain
langchain-openai
scikit-learn
numpy
sentence-transformers  # Free local embeddings alternative to OpenAI

# Document processing
python-docx
PyPDF2
pypdf

# Utilities and retry logic
tenacity

# Development
pytest
pytest-asyncio

aiohttp

resend
>>>>>>> 53c8b183
<|MERGE_RESOLUTION|>--- conflicted
+++ resolved
@@ -1,73 +1,19 @@
-# FastAPI and server
-fastapi
-uvicorn[standard]
-
-# Database
-motor
-pymongo
-
-# Authentication & Security
-python-jose[cryptography]
-passlib[bcrypt]
-python-multipart
-
-# HTTP requests
-httpx
-requests
-<<<<<<< HEAD
-python-dotenv
-playwright
-spacy
-tenacity
-httpx
-feedparser
-serpapi
-google-search-results 
-bs4
-=======
-
-# Environment & Configuration
-python-dotenv
-pydantic
-pydantic-settings
-
-# Task scheduling
-apscheduler
-
-# LangGraph for agent orchestration
-langgraph
-langchain-core
-
-# Data validation
-email-validator
-
-# Web scraping and parsing
-beautifulsoup4
-selenium
-google-search-results  # SerpAPI
-lxml
-
-# AI/ML and language processing
-openai
-langchain
-langchain-openai
-scikit-learn
-numpy
-sentence-transformers  # Free local embeddings alternative to OpenAI
-
-# Document processing
-python-docx
-PyPDF2
-pypdf
-
-# Utilities and retry logic
-tenacity
-
-# Development
-pytest
-pytest-asyncio
-
-aiohttp
-
-resend
->>>>>>> 53c8b183
+# FastAPI and server
+fastapi
+uvicorn[standard]
+
+# Database
+motor
+pymongo
+
+# Authentication & Security
+python-jose[cryptography]
+passlib[bcrypt]
+python-multipart
+
+# HTTP requests
+httpx
+requests
+
+# Environment & Configuration
+python-dotenv