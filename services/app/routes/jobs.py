--- conflicted
+++ resolved
@@ -33,15 +33,10 @@
             jobs = await JobService.search_jobs(search, skip, limit)
         else:
             jobs = await JobService.find_all(skip, limit, active_only)
-<<<<<<< HEAD
-        
-        job_responses = [JobService.to_response(job).dict() for job in jobs]
-=======
 
         logger.info(f"Retrieved {len(jobs)} jobs from database")
 
         job_responses = [JobService.to_response(job).model_dump(mode='json') for job in jobs]
->>>>>>> 490bea2e
         total_count = await JobService.count_jobs(active_only)
 
         logger.info(f"Successfully processed {len(job_responses)} job responses, total_count={total_count}")
