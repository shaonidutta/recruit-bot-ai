--- conflicted
+++ resolved
@@ -1,26 +1,17 @@
-# services/app/main.py
-
-from fastapi import FastAPI
-<<<<<<< HEAD
-from . import routes
-
-# This creates your main application instance
-app = FastAPI(title="AI Recruitment Services")
-
-# This tells your app to use the "menu" you created in routes.py
-app.include_router(routes.router, prefix="/api")
-=======
-from .routes import router
->>>>>>> ac9755c1
-
-
-app.include_router(router, prefix="/api", tags=["agents"])
-
-@app.get("/")
-def read_root():
-    return {"message": "AI Services are running."}
-
-if __name__ == "__main__":
-    import uvicorn
-    uvicorn.run(app, host="0.0.0.0", port=8000)
-
+# services/app/main.py
+
+from fastapi import FastAPI
+from .routes import router
+
+app = FastAPI(title="AI Recruitment Agent - Task Service")
+
+app.include_router(router, prefix="/api", tags=["agents"])
+
+@app.get("/")
+def read_root():
+    return {"message": "AI Services are running."}
+
+if __name__ == "__main__":
+    import uvicorn
+    uvicorn.run(app, host="0.0.0.0", port=8000)
+